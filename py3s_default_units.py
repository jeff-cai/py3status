--- conflicted
+++ resolved
@@ -232,10 +232,7 @@
         try:
             with open(self.operfile, 'r') as f:
                 if "down" in f.read():
-<<<<<<< HEAD
-=======
                     self.mark = None
->>>>>>> d4dbfee6
                     return prefix + colorify('down', BASE08)
         except FileNotFoundError:
             return prefix + colorify('down', BASE08)
